--- conflicted
+++ resolved
@@ -138,12 +138,10 @@
   void SetMenuBarVisibility(bool visible);
   bool IsMenuBarVisible();
   void SetAspectRatio(double aspect_ratio, mate::Arguments* args);
-<<<<<<< HEAD
+
   void SendKeyboardEvent(v8::Isolate* isolate, const mate::Dictionary& data);
   void SendMouseEvent(v8::Isolate* isolate, const mate::Dictionary& data);
-=======
   void SetOffscreenRender(bool isOffscreen);
->>>>>>> 58081ca9
 
 #if defined(OS_MACOSX)
   void ShowDefinitionForSelection();
